--- conflicted
+++ resolved
@@ -187,13 +187,9 @@
 
 static PyMethodDef Satrec_methods[] = {
     {"twoline2rv", (PyCFunction)Satrec_twoline2rv, METH_VARARGS | METH_CLASS,
-<<<<<<< HEAD
-     PyDoc_STR("Initialize the record from two lines of TLE text.")},
+     PyDoc_STR("Initialize the record from two lines of TLE text and an optional gravity constant.")},
     {"sgp4init", (PyCFunction)Satrec_sgp4init, METH_VARARGS,
      PyDoc_STR("Initialize the record from orbital elements.")},
-=======
-     PyDoc_STR("Initialize the record from two lines of TLE text and an optional gravity constant.")},
->>>>>>> 6bee2211
     {"sgp4", (PyCFunction)Satrec_sgp4, METH_VARARGS,
      PyDoc_STR("Given a modified julian date, return position and velocity.")},
     {"_sgp4", (PyCFunction)Satrec__sgp4, METH_VARARGS,
@@ -349,11 +345,7 @@
 }
 
 static PySequenceMethods SatrecArray_as_sequence = {
-<<<<<<< HEAD
-    .sq_length = Satrec_len,
-=======
     Satrec_len
->>>>>>> 6bee2211
 };
 
 static PyObject *
@@ -422,15 +414,9 @@
 /* The module that ties it all together. */
 static PyModuleDef module = {
     PyModuleDef_HEAD_INIT,
-<<<<<<< HEAD
-    .m_name = "sgp4.vallado_cpp",
-    .m_doc = "Official C++ SGP4 implementation.",
-    .m_size = -1,
-=======
     "sgp4.vallado_cpp",
     "Official C++ SGP4 implementation.",
     -1
->>>>>>> 6bee2211
 };
 
 PyMODINIT_FUNC
